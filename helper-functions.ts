--- conflicted
+++ resolved
@@ -1,9 +1,5 @@
 import { PoolClient } from "pg";
-<<<<<<< HEAD
-import { pool } from "~/lib/3rdParty/nodejs-helper/postgres.js";
-=======
 import pool from "~/lib/3rdParty/nodejs-helper/postgres.js";
->>>>>>> 1119226b
 import { Request } from "express";
 import named from 'yesql';
 import moment from "moment";
@@ -233,11 +229,7 @@
     // Validate data
     if (Object.keys(data).length == 0) {
         logging.warn(`pgSimplePatch: No data provided for ${scheme}.${table}`);
-<<<<<<< HEAD
-        return callbackAndReturn({ success: true }, callback);
-=======
         return callbackAndReturn({ success: true, data: null }, callback);
->>>>>>> 1119226b
     }
 
     // Connect to PostgreSQL-Pool
