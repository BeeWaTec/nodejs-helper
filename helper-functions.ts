import { PoolClient } from "pg";
import { pool } from "~/postgres";
import { Request } from "express";
import named from 'yesql';
import moment from "moment";
import * as uuid from 'uuid';
import crypto from 'crypto';
import { create, all, cos } from 'mathjs'
import Jimp from 'jimp';

//=====================================================================
//== Enums
//=====================================================================

export enum JoinType {
    JOIN = 'JOIN',
    INNER_JOIN = 'INNER JOIN',
    LEFT_JOIN = 'LEFT JOIN',
    RIGHT_JOIN = 'RIGHT JOIN',
    FULL_JOIN = 'FULL JOIN',
    OUTER_JOIN = 'OUTER JOIN',
    NATURAL_JOIN = 'NATURAL JOIN',
    CROSS_JOIN = 'CROSS JOIN',
    LEFT_OUTER_JOIN = 'LEFT OUTER JOIN',
    RIGHT_OUTER_JOIN = 'RIGHT OUTER JOIN',
    FULL_OUTER_JOIN = 'FULL OUTER JOIN',
}

//=====================================================================
//== Types
//=====================================================================

export type Filter = {
    id: string,
    where: string,
    value?: any | any[],
}

interface JoinInterface {
    type: JoinType,
    from: string,
    on: string,
}
export class Join {
    type: JoinType;
    from: string;
    on: string;

    constructor({ type, from, on }: JoinInterface) {
        this.type = type;
        this.from = from;
        this.on = on;
    }

    toQuery() {
        return `${this.type} ${this.from} ON ${this.on}`;
    }
}

export type ValidationType = {
    name: string,
    type: "string" | "number" | "boolean" | "date-time" | "date" | "time" | "id",
    required?: boolean,
    min?: number,
    max?: number,
    pattern?: string,
    allowedChars?: string,
    decimals?: number,
}

//=====================================================================
//== Functions
//=====================================================================

export function outputExecutionTime(fileName: string, functionName: string, executionTime: number) {
    //console.info(fileName.replace((global as any).appRoot, "~") + ':' + functionName + ' [Execution time]: %dms', executionTime);
}

export function callbackAndReturn(data: any, callback?: ((result: any) => any) | null): any {
    if (callback) callback(data);
    return data
}

export function isDebug() {
    return process.env.NODE_ENV !== 'production';
};

//=====================================================================
//== SQL Helper
//=====================================================================

export interface getParameterFromRequestParams {
    request: Request;
}
export interface getParameterFromRequestResult {
    filter?: Filter[] | { [index: string]: any },
    limit: number | null;
    offset: number | null;
    orderBy: { [x: string]: string; } | null;
}
export async function getParameterFromRequest(request: Request): Promise<getParameterFromRequestResult> {
    const filter = typeof request.query.search == "string" ? JSON.parse(request.query.search) : typeof request.query.filter == "string" ? JSON.parse(request.query.filter) : typeof request.query.search == "object" ? request.query.search : typeof request.query.filter == "object" ? request.query.filter : null;
    const limit = typeof request.query.limit == "string" && !Number.isNaN(parseInt(request.query.limit)) ? parseInt(request.query.limit) : null;
    const offset = typeof request.query.offset == "string" && !Number.isNaN(parseInt(request.query.offset)) ? parseInt(request.query.offset) : null;
    let orderBy: string | { [x: string]: string; } | null = typeof request.query.order_by == "string" ? request.query.order_by : typeof request.query.orderBy == "string" ? request.query.orderBy : null;

    // Check if orderBy is a JSON string and parse it
    if (orderBy && typeof orderBy == "string" && orderBy.startsWith('{')) {
        orderBy = JSON.parse(orderBy) as { [x: string]: string; };
    }
    else if (orderBy && typeof orderBy == "string") {
        let newOrderBy: { [x: string]: string; } = {};
        const orderByArray = orderBy.split(',');
        for (let i = 0; i < orderByArray.length; i++) {
            const orderByItem = orderByArray[i];
            const orderByItemArray = orderByItem.split(' ');
            if (orderByItemArray.length == 1) {
                newOrderBy[orderByItemArray[0]] = 'ASC';
            }
            else if (orderByItemArray.length == 2) {
                if (orderByItemArray[1] != 'ASC' && orderByItemArray[1] != 'DESC') {
                    newOrderBy[orderByItemArray[0]] = 'ASC';
                }
                else {
                    newOrderBy[orderByItemArray[0]] = orderByItemArray[1];
                }
            }
        }
        orderBy = newOrderBy;
    }
    else {
        orderBy = null;
    }

    return { filter: filter, limit: limit, offset: offset, orderBy: orderBy };
}

interface PgMapKeyNameInterface {
    key: string,
    mapping: { [index: string]: string } | null,
}
export async function pgMapKeyName({ key, mapping }: PgMapKeyNameInterface): Promise<string> {
    if (mapping != null && Object.keys(mapping).indexOf(key) >= 0) {
        return mapping[key];
    }
    else if (key.indexOf("-") >= 0) {
        return key.replace("-", "_");
    }
    return key;
}

interface PgSimplePatchInterface {
    scheme: string,
    table: string,
    key: string,
    value: unknown,
    filter?: { [index: string]: unknown } | null,
    callback?: ((result: Object) => any) | null,
    client?: PoolClient | null,
    returnData?: boolean,
}
export async function pgSimplePatch({ scheme, table, key, value, filter, callback = null, client = null, returnData = false }: PgSimplePatchInterface): Promise<{ [index: string]: any }> {
    return await pgSimplePatchMany({ scheme, table, data: { [key]: value }, filter, callback, client, returnData });
}

interface PgSimplePatchInterfaceMany {
    scheme: string,
    table: string,
    data: { [index: string]: unknown },
    filter?: { [index: string]: unknown } | null,
    keyMapping?: { [index: string]: string } | null,
    callback?: ((result: Object) => any) | null,
    client?: PoolClient | null,
    returnData?: boolean,
}
export async function pgSimplePatchMany({ scheme, table, data, filter = null, keyMapping = null, callback = null, client = null, returnData = false }: PgSimplePatchInterfaceMany): Promise<{ [index: string]: any }> {

    // Get function start time
    const start: [number, number] = process.hrtime();

    // Connect to PostgreSQL-Pool
    const _client = client ?? await pool.connect()

    // Validate data
    if (Object.keys(data).length == 0) {
        return callbackAndReturn({ success: true }, callback);
    }

    try {

        // Begin transaction
        if (!client) await _client.query('BEGIN')

        // Remove forbidden keys
        let forbiddenKeys = ['id', 'created_at', 'updated_at'];
        for (let key of forbiddenKeys) {
            if (Object.keys(data).indexOf(key) >= 0) {
                delete data[key];
            }
        }

        // Create named values
        let namedValues: { [index: string]: any } = {}
        Object.keys(data).forEach((e) => {
            namedValues[`INSERT_${e}`] = data[e];
        });
        if (filter != null) {
            Object.keys(filter).forEach((e) => {
                namedValues[`WHERE_${e}`] = filter[e];
            });
        }

        // Get requested scopes
        const resultProfile = await _client.query(named.pg(`
            UPDATE 
                ${scheme}.${table}
            SET 
            ${Object.keys(data).map((e, index) => {
            if (index == 0) return `${e} = :INSERT_${e}`;
            return `, ${e} = :INSERT_${e}`;
        }).join('\n')}
            ${filter != null ? `WHERE ${Object.keys(filter).map((e, index) => {
            if (index == 0) return `${e} = :WHERE_${e}`;
            return `AND ${e} = :WHERE_${e}`;
        }).join('\n')}` : ''}
            ${returnData ? 'RETURNING *' : ''};
        `, { useNullForMissing: true })(namedValues));

        // Commit transaction
        if (!client) await _client.query('COMMIT')

        // Return machine list
        return callbackAndReturn({ success: true, data: resultProfile.rows }, callback);
    } catch (e) {

        console.error(e);

        // Rollback transaction
        if (!client) await _client.query('ROLLBACK');

        throw new ErrorWithCodeAndMessage({
            success: false,
            message: `Internal server error (scheme: ${scheme}, table: ${table}, data: ${JSON.stringify(data, null, 4)}, filter: ${filter})`,
            error_code: 'be883d66-7121-53ae-be7e-e1bb588cc093'
        });
    } finally {
        if (!client) _client.release()
        outputExecutionTime(__filename, pgSimplePatch.name, process.hrtime(start)[1] / 1000000);
    }
}

interface pgSimpleDeleteInterface {
    scheme: string,
    table: string,
    id: string,
    callback?: ((result: Object) => any) | null,
    client?: PoolClient | null,
}
export async function pgSimpleDelete({ scheme, table, id, callback = null, client = null }: pgSimpleDeleteInterface): Promise<{ [index: string]: any }> {
    return await pgSimpleDeleteMany({ scheme, table, filter: { id }, callback, client: client });
}

interface pgSimpleDeleteManyInterface {
    scheme: string,
    table: string,
    filter?: { [index: string]: unknown } | null,
    callback?: ((result: Object) => any) | null,
    client?: PoolClient | null,
}
export async function pgSimpleDeleteMany({ scheme, table, filter, callback = null, client = null }: pgSimpleDeleteManyInterface): Promise<{ [index: string]: any }> {

    // Connect to PostgreSQL-Pool
    const _client = client ?? await pool.connect()

    try {

        // Begin transaction
        if (!client) await _client.query('BEGIN')

        // A filter must be provided
        if (filter == null) {
            throw new ErrorWithCodeAndMessage({
                success: false,
                message: `No filter provided (scheme: ${scheme}, table: ${table}, filter: ${filter})`,
                error_code: 'cbbb7599-224f-527d-af13-62204f9b3648'
            });
        }

        // Create named values
        let namedValues: { [index: string]: any } = {}
        Object.keys(filter).forEach((e) => {
            namedValues[`WHERE_${e}`] = filter[e];
        });

        // Get requested scopes
        const deleteResult = await _client.query(named.pg(`
            DELETE FROM 
                ${scheme}.${table}
            WHERE  
                ${Object.keys(filter).map((e, index) => {
            if (index == 0) return `${e} = :WHERE_${e}`;
            return `AND ${e} = :WHERE_${e}`;
        }).join('\n')}
            RETURNING *;
        `, { useNullForMissing: true })(namedValues));

        // Commit transaction
        if (!client) await _client.query('COMMIT')

        // Return profile list
        return callbackAndReturn({ success: true, data: deleteResult.rowCount }, callback);

    } catch (e) {

        console.warn(e)

        // Rollback transaction
        if (!client) await _client.query('ROLLBACK');

        // Callback error
        throw new ErrorWithCodeAndMessage({
            success: false,
            message: `Internal server error (scheme: ${scheme}, table: ${table}, filter: ${filter})`,
            error_code: 'a455f906-52af-5e1a-a004-37cf00cbcd8e'
        });

    } finally {
        if (!client) _client.release()
    }
}

interface pgSimpleGetInterface {
    scheme: string,
    table: string,
    id?: string | null,
    keys?: string[] | null,
    filter?: Filter[] | { [index: string]: any },
    orderBy?: string | { [x: string]: string; } | null,
    groupBy?: string | string[] | null,
    join?: Join[] | null,
    limit?: number | null,
    offset?: number | null,
    request?: Request | null,
    forceAsList?: boolean,
    keyMapping?: { [index: string]: string } | null,
    allowedKeys?: string[] | null,
    hideDeleted?: boolean,
    callback?: ((result: Object) => any) | null,
    client?: PoolClient | null,
    debug?: boolean,
}
<<<<<<< HEAD
export async function pgSimpleGet({ scheme, table, id = null, keys = null, filter = [], request = null, orderBy = null, join = null, limit = null, offset = null, forceAsList = false, keyMapping = null, allowedKeys = null, hideDeleted = true, callback = null, client = null, debug = false }: pgSimpleGetInterface): Promise<{ [index: string]: any }> {
=======
export async function pgSimpleGet({ scheme, table, id = null, keys = null, filter = [], request = null, orderBy = null, groupBy = null, join = null, limit = null, offset = null, forceAsList = false, keyMapping = null, allowedKeys = null, hideDeleted = true, callback = null, client = null }: pgSimpleGetInterface): Promise<{ [index: string]: any }> {
>>>>>>> d33f15af

    // Get function start time
    const start: [number, number] = process.hrtime();

    // Connect to PostgreSQL-Pool
    const _client = client ?? await pool.connect()

    try {

        let _limit = limit;
        let _offset = offset
        let _orderBy = orderBy
        let _groupBy: string | string[] | { [x: string]: string; } | null = groupBy

        // Convert filter map to array
        if (filter != null && typeof filter.length == "undefined") {
            let newFilter: Filter[] = []
            for (let [key, value] of Object.entries(filter)) {
                key = await pgMapKeyName({ key: key, mapping: keyMapping });
                let id = crypto.randomBytes(20).toString('hex');
                newFilter.push({
                    id: id,
                    where: `${scheme}.${table}.${key} = :${id}`,
                    value: value,
                })
            }
            filter = newFilter;
        }

        // Collect data from request
        if (request) {

            let search = typeof request.query.search == "string" ? request.query.search : null;
            if (_limit == null && typeof request.query.limit == "string" && !Number.isNaN(parseInt(request.query.limit))) _limit = parseInt(request.query.limit);
            if (_offset == null && typeof request.query.offset == "string" && !Number.isNaN(parseInt(request.query.offset))) _offset = parseInt(request.query.offset);
            if (_orderBy == null && typeof request.query.orderBy == "string") _orderBy = request.query.orderBy;

            // Detect and parse filters
            if (search != null) {

                // Simplify search string
                search = search.trim();

                // Check for "key:null"
                {
                    const regExp = /([A-Za-z0-9}\-]+)\:null/g
                    while (regExp.test(search)) {
                        const result = regExp.exec(search);
                        if (result) {
                            let filterId = crypto.randomBytes(20).toString('hex');
                            filter.push({
                                id: filterId,
                                where: `${scheme}.${table}.${await pgMapKeyName({ key: result[1], mapping: keyMapping })} IS NULL`,
                            });
                            search = search.replace(result[0], "").trim();
                        }
                    }
                }

                // Check for "key:uuid"
                {
                    const regExp = /([A-Za-z0-9}\-]+)\:([a-z0-9]{8}\-[a-z0-9]{4}\-[a-z0-9]{4}\-[a-z0-9]{4}\-[a-z0-9]{12})(?:\|\|(null))?/;
                    while (regExp.test(search)) {
                        const result = regExp.exec(search);
                        if (result) {
                            let filterId = crypto.randomBytes(20).toString('hex');
                            if (result.indexOf("null") >= 0) {
                                filter.push({
                                    id: filterId,
                                    where: `(${scheme}.${table}.${await pgMapKeyName({ key: result[1], mapping: keyMapping })} = :${filterId} OR ${scheme}.${table}.${await pgMapKeyName({ key: result[1], mapping: keyMapping })} IS NULL)`,
                                    value: result[2],
                                });
                            }
                            else {
                                filter.push({
                                    id: filterId,
                                    where: `${scheme}.${table}.${await pgMapKeyName({ key: result[1], mapping: keyMapping })} = :${filterId}`,
                                    value: result[2],
                                });
                            }
                            search = search.replace(result[0], "").trim();
                        }
                    }
                }

                // Check for "key:boolean"
                {
                    const regExp = /([A-Za-z0-9}\-]+)\:(true|false)/;
                    while (regExp.test(search)) {
                        const result = regExp.exec(search);
                        if (result) {
                            let filterId = crypto.randomBytes(20).toString('hex');
                            if (result.indexOf("null") >= 0) {
                                filter.push({
                                    id: filterId,
                                    where: `(${scheme}.${table}.${await pgMapKeyName({ key: result[1], mapping: keyMapping })} = :${filterId} OR ${scheme}.${table}.${await pgMapKeyName({ key: result[1], mapping: keyMapping })} IS NULL)`,
                                    value: result[2] == "true" ? true : result[2] == "false" ? false : null,
                                });
                            }
                            else {
                                filter.push({
                                    id: filterId,
                                    where: `${scheme}.${table}.${await pgMapKeyName({ key: result[1], mapping: keyMapping })} = :${filterId}`,
                                    value: result[2] == "true" ? true : result[2] == "false" ? false : null,
                                });
                            }
                            search = search.replace(result[0], "").trim();
                        }
                    }
                }

                // Check for "key:number"
                {
                    const regExp = /([A-Za-z0-9}\-]+)\:([0-9]+(?:\.[0-9]+)?)\-([0-9]+(?:\.[0-9]+)?)/g
                    while (regExp.test(search)) {
                        const result = regExp.exec(search);
                        if (result) {
                            let filterId = crypto.randomBytes(20).toString('hex');
                            if (result.indexOf("null") >= 0) {
                                filter.push({
                                    id: filterId,
                                    where: `(${scheme}.${table}.${await pgMapKeyName({ key: result[1], mapping: keyMapping })} = :${filterId} OR ${scheme}.${table}.${await pgMapKeyName({ key: result[1], mapping: keyMapping })} IS NULL)`,
                                    value: result[2],
                                });
                            }
                            else {
                                filter.push({
                                    id: filterId,
                                    where: `${scheme}.${table}.${await pgMapKeyName({ key: result[1], mapping: keyMapping })} = :${filterId}`,
                                    value: result[2],
                                });
                            }
                            search = search.replace(result[0], "").trim();
                        }
                    }
                }

                // Check for "key:string"
                {
                    const regExp = /([A-Za-z0-9}\-]+)\:(?:\"((?:.|\\\")*?)(?:(?<!\\)\")|((?:(?!\|\|null).|(?:\\\"))*)(?:$|(?<!\\)))(?:\|\|(null))?/g
                    while (regExp.test(search)) {
                        const result = regExp.exec(search);
                        if (result) {
                            let filterId = crypto.randomBytes(20).toString('hex');
                            if (result.indexOf("null") >= 0) {
                                filter.push({
                                    id: filterId,
                                    where: `(${scheme}.${table}.${await pgMapKeyName({ key: result[1], mapping: keyMapping })} = :${filterId} OR ${scheme}.${table}.${await pgMapKeyName({ key: result[1], mapping: keyMapping })} IS NULL)`,
                                    value: result[2],
                                });
                            }
                            else {
                                filter.push({
                                    id: filterId,
                                    where: `${scheme}.${table}.${await pgMapKeyName({ key: result[1], mapping: keyMapping })} = :${filterId}`,
                                    value: result[2],
                                });
                            }
                            search = search.replace(result[0], "").trim();
                        }
                    }
                }

                // Everything else
                /*if (search != "") {
                    searchTerm = (searchTerm ?? "") + " AND (name ILIKE $" + (searchValues.length + 3).toString() + ")";
                    searchValues.push("%" + search.replace(/[%\\]/g, '\\$&') + "%");
                }*/
            }
        }

        let namedValues: { [index: string]: any } = {
            id: id,
            limit: (_limit === -1 ? '9223372036854775807' : _limit) ?? '9223372036854775807',
            offset: (_offset === -1 ? 0 : _offset) ?? 0,
        }
        if (filter != null) {
            (filter as Filter[]).forEach((e) => {
                // Skip if key is id
                if (e.where == "id") return;

                // Add to named values
                namedValues[`FILTER_${e.where}`] = e.value;
            });
        }

        // Convert orderBy to map if string (e.g. "id ASC, name DESC")
        if (typeof _orderBy == "string") {
            let orderByMap: { [x: string]: string; } = {};
            _orderBy.split(',').forEach(async (e) => {
                let [key, value] = e.split(' ');
                key = await pgMapKeyName({ key: key, mapping: keyMapping });
                value = value.trim();
                orderByMap[key] = value;
            })
            _orderBy = orderByMap;
        }

        // Create order by string
        let orderByString: string | null = null;
        if (_orderBy != null && Object.keys(_orderBy).length > 0) {
            orderByString = "";
            Object.keys(_orderBy).forEach(async (key: string, index) => {
                orderByString += `${scheme}.${table}.${key} ${(_orderBy as { [x: string]: string; })[key]}`;
                if (index < Object.keys(_orderBy as { [x: string]: string; }).length - 1) orderBy += ", ";
            });
        }

        // Convert groupBy to map if string (e.g. "id, name")
        if (typeof _groupBy == "string") {
            let groupByArray: string[] = [];
            _groupBy.split(',').forEach(async (e) => {
                groupByArray.push(e.trim());
            })
            _groupBy = groupByArray;
        }

        // Create group by string
        let groupByString: string | null = null;
        if (_groupBy != null && (_groupBy as string[]).length > 0) {
            groupByString = "";
            (_groupBy as string[]).forEach(async (key: string, index) => {
                groupByString += `${scheme}.${table}.${key}`;
                if (index < (_groupBy as string[]).length - 1) groupBy += ", ";
            });
        }

        // Get requested data
        const namedQuery = named.pg(`
            SELECT 
                ${scheme}.${table}.id, 
                FLOOR(EXTRACT(EPOCH FROM ${scheme}.${table}.created_at)) AS created_at,
                FLOOR(EXTRACT(EPOCH FROM ${scheme}.${table}.updated_at)) AS updated_at${keys != null && keys.length > 0 ? ',' : ''}
                ${keys != null ? keys?.map((element, _index) => /^[a-z\_]$/.test(element) ? `${scheme}.${table}.${element}\n` : `${element}`) : ''}
            FROM 
                ${scheme}.${table}
            ${join != undefined && join?.length > 0 ? join.map((element, _index) => element.toQuery()).join('\n') : ''}
            WHERE TRUE
                ${id != null ? `AND ${scheme}.${table}.id = :id` : ''}
<<<<<<< HEAD
                ${filter != null ? (filter as Filter[]).map((e) => `AND ${(e.where as string).replace(/\$scheme/g, scheme).replace(/\$table/g, table)} = :FILTER_${e.where}`).join('\n') : ''}
=======
                ${filter != null ? (filter as Filter[]).map((e) => `AND ${(e.where as string).replace(/\$scheme/g, scheme).replace(/\$table/g, table)}`).join('\n') : ''}
            ${groupByString != null ? `GROUP BY ${groupByString}` : ''}
>>>>>>> d33f15af
            ORDER BY 
                ${orderByString ?? `${scheme}.${table}.updated_at DESC`}
            LIMIT 
                :limit
            OFFSET
                :offset
        `, { useNullForMissing: true })(namedValues);
        if(debug) console.log(namedQuery);
        const result = await _client.query(namedQuery);
        if (result.rowCount < 0) throw new ErrorWithCodeAndMessage({ success: false, message: "Internal server error", error_code: '561c1368-5626-5ae3-af8d-a153eb59d499' });

        // Return list
        return callbackAndReturn({ success: true, data: (id != null || result.rows.length == 1) && !forceAsList ? result.rows[0] : result.rows }, callback);
    } catch (e) {
        console.warn(e)
        throw new ErrorWithCodeAndMessage({ success: false, message: "Internal server error", error_code: '98b4307f-79e0-5490-b5d0-bd5cf037ff5a' });
    } finally {
        if (!client) _client.release()
        outputExecutionTime(__filename, pgSimpleGet.name, process.hrtime(start)[1] / 1000000);
    }
}

interface pgSimpleGetLastUpdateInterface {
    scheme: string,
    table: string,
    id?: string | null,
    filter?: { [index: string]: any } | null,
    callback?: ((result: Object) => any) | null,
    client?: PoolClient | null,
}
export async function pgSimpleGetLastUpdate({ scheme, table, id = null, filter = null, callback = null, client = null }: pgSimpleGetLastUpdateInterface): Promise<{ [index: string]: any }> {

    // Get function start time
    const start: [number, number] = process.hrtime();

    // Connect to PostgreSQL-Pool
    const _client = client ?? await pool.connect()

    try {

        // Get requested data
        const result = await _client.query(named.pg(`
            SELECT 
                ${scheme}.${table}.id, 
                FLOOR(EXTRACT(EPOCH FROM ${scheme}.${table}.created_at)) AS created_at,
                FLOOR(EXTRACT(EPOCH FROM ${scheme}.${table}.created_at)) AS updated_at
            FROM 
                ${scheme}.${table}
            WHERE TRUE
                ${id != null ? `AND ${scheme}.${table}.id = :id` : ''}
                ${filter != null ? Object.keys(filter).map((e, index) => `AND ${scheme}.${table}.${e} = :${e}`).join('\n') : ''}
            ORDER BY 
                updated_at DESC
            LIMIT 
                1
            `, { useNullForMissing: true })({
            id: id,
            limit: 1,
            ...(filter as { [index: string]: any; }),
        }));
        if (result.rowCount < 0) throw new ErrorWithCodeAndMessage({ success: false, message: "Internal server error", error_code: 'e7fd75b1-feb1-5080-9a6b-d9cb8ae4ad86' });
        if (result.rowCount > 1) throw new ErrorWithCodeAndMessage({ success: false, message: "Internal server error", error_code: 'bc4d5693-58ac-5cf3-9a02-fc069b693838' });

        // Return list
        return callbackAndReturn({ success: true, data: result.rows[0] }, callback);
    } catch (e) {
        console.warn(e)
        throw new ErrorWithCodeAndMessage({ success: false, message: "Internal server error", error_code: '37a911f6-2506-538d-869d-f9d18189478a' });
    } finally {
        if (!client) _client.release()
        outputExecutionTime(__filename, pgSimpleGet.name, process.hrtime(start)[1] / 1000000);
    }
}

interface pgSimplePostInterface {
    scheme: string,
    table: string,
    keyValue?: { [index: string]: any },
    callback?: ((result: Object) => any) | null,
    client?: PoolClient | null,
    returnData?: boolean,
}
export async function pgSimplePost({ scheme, table, keyValue = {}, callback = null, client = null, returnData = true }: pgSimplePostInterface): Promise<{ [index: string]: any }> {

    // Get function start time
    const start: [number, number] = process.hrtime();

    // Connect to PostgreSQL-Pool
    const _client = client ?? await pool.connect()

    try {
        // Try to insert 
        const addResult = Object.keys(keyValue).length > 0 ?
            await _client.query(`
                INSERT INTO ${scheme}.${table} (${Object.keys(keyValue).map((element, index) => element)}) 
                VALUES (${Object.keys(keyValue).map((element, index) => `\$${index + 1}`)}) 
                ${returnData ? 'RETURNING *' : ''};
            `, [...Object.values(keyValue).map((element, index) => element)]) :
            await _client.query(`
                INSERT INTO ${scheme}.${table} DEFAULT VALUES
                ${returnData ? 'RETURNING *' : ''};
            `);
        if (addResult.rowCount < 0) throw new ErrorWithCodeAndMessage({ success: false, message: "Internal server error", error_code: '923f61f0-a886-5274-83d1-f3ecd9f3fbe7' });

        // Return list
        return callbackAndReturn({ success: true, data: addResult.rows.length == 1 ? addResult.rows[0] : addResult.rows }, callback);
    } catch (e) {
        console.warn(e)

        // Rollback transaction
        if (!client) await _client.query('ROLLBACK');

        // Callback error
        throw new ErrorWithCodeAndMessage({ success: false, message: "Internal server error", error_code: '5b2aba0c-2c60-5f55-bb57-c4d0dbedd15a' });
    } finally {
        if (!client) _client.release()
        //console.info('beeshift/functions/post [Execution time]: %dms', process.hrtime(start)[1] / 1000000)
    }
}

//=====================================================================
//== Default-Validations
//=====================================================================

interface IsCalculableValueType {
    value: any,
    min?: number | null,
    max?: number | null,
}
export function isCalculableValue({ value, min = null, max = null }: IsCalculableValueType): { [index: string]: any } {
    if (value == null || (typeof value != "number" && typeof value != "string")) throw new ErrorWithCodeAndMessage({ success: false, message: "Invalid number or not calculable", error_code: 'f8a63c07-4c42-5219-ba65-579ce0ef05d1' });
    else if (typeof value == "string") {
        try {
            value = limitedMathCalculator(value);
        }
        catch (e) {
            throw new ErrorWithCodeAndMessage({ success: false, message: "Invalid number or not calculable", error_code: '0f7eb8c5-a955-5bbd-9283-1732e2c16d8f' })
        }
    }
    if (Number.isNaN(value)) throw new ErrorWithCodeAndMessage({ success: false, message: `Invalid number`, error_code: '7aa9b120-a539-570b-ab98-4d0698f294be' });
    if ((min != null && value < min) || (max != null && value > max)) throw new ErrorWithCodeAndMessage({ success: false, message: `Value not in range (${min != null ? `Min: ${min}` : ''}${min != null && max != null ? `, ` : ''}${max != null ? `Max: ${max}` : ''})`, error_code: '3414474c-096f-557a-96f1-506997cd9931' });
    return { success: true }
}

interface IsNumberType {
    value: any,
    min?: number | null,
    max?: number | null,
    isInteger?: boolean,
}
export function isNumber({ value, min = null, max = null, isInteger = false }: IsNumberType): { [index: string]: any } {
    if (value == null || (typeof value != "number" && typeof value != "string")) throw new ErrorWithCodeAndMessage({ success: false, message: "Invalid number", error_code: '2d316e51-be57-54b4-82c9-3f0cf53ddbf3' });
    else if (typeof value == "string") {
        try {
            value = parseFloat(value);
        }
        catch (e) {
            throw new ErrorWithCodeAndMessage({ success: false, message: "Invalid number", error_code: '0c7b32bb-99b4-570b-8b44-5a32fa4caabd' })
        }
    }
    if (Number.isNaN(value)) throw new ErrorWithCodeAndMessage({ success: false, message: `Invalid number`, error_code: 'b07a1972-97c8-55e3-8161-9a34e8bcdde5' });
    if (isInteger && !Number.isInteger(value)) throw new ErrorWithCodeAndMessage({ success: false, message: `Invalid number`, error_code: 'a7413008-9397-55b5-90e8-166eb2ef2cff' });
    if ((min != null && value < min) || (max != null && value > max)) throw new ErrorWithCodeAndMessage({ success: false, message: `Value not in range (${min != null ? `Min: ${min}` : ''}${min != null && max != null ? `, ` : ''}${max != null ? `Max: ${max}` : ''})`, error_code: '3414474c-096f-557a-96f1-506997cd9931' });
    return { success: true }
}

interface IsDate {
    value: String | Date,
}
export function isDate({ value }: IsDate): { [index: string]: any } {
    if (value == null || (typeof value != "string" && !(value instanceof Date))) throw new ErrorWithCodeAndMessage({ success: false, message: "Invalid date", error_code: '9b9a586b-33bb-5f01-9e9b-6b4b60943a15' });
    else if (typeof value == "string" && !moment(value, 'YYYY-MM-DD', true).isValid()) throw new ErrorWithCodeAndMessage({ success: false, message: "Invalid date", error_code: 'b8b8331b-0b75-503c-b4fc-7c6b8377382d' });
    return { success: true }
}

interface IsTime {
    value: String | number,
    withSecoonds?: boolean,
}
export function isTime({ value, withSecoonds = false }: IsTime): { [index: string]: any } {
    if (value == null || (typeof value != "string" && typeof value != "number")) throw new ErrorWithCodeAndMessage({ success: false, message: "Invalid time", error_code: 'd441bb41-c585-527c-a884-29d90953d365' });
    else if (typeof value == "string") {
        if (withSecoonds && !moment(value, 'hh:mm:ss', true).isValid()) throw new ErrorWithCodeAndMessage({ success: false, message: "Invalid time", error_code: 'fa231660-aecc-5cec-ab23-1f170cf8f40d' });
        else if (!withSecoonds && !moment(value, 'hh:mm', true).isValid()) throw new ErrorWithCodeAndMessage({ success: false, message: "Invalid time", error_code: '4c0d7354-526a-53fb-b3ce-625ceb3fb211' });
        value = withSecoonds ? moment(value, 'hh:mm:ss', true).seconds() : moment(value, 'hh:mm', true).minutes();
    }
    if (withSecoonds && (value < 0 || value >= 86400)) throw new ErrorWithCodeAndMessage({ success: false, message: "Invalid time", error_code: '56d30c1d-7e07-5b0a-9bf4-fb3664c062df' });
    if (withSecoonds && (value < 0 || value >= 1440)) throw new ErrorWithCodeAndMessage({ success: false, message: "Invalid time", error_code: '56d30c1d-7e07-5b0a-9bf4-fb3664c062df' });
    return { success: true }
}

interface IsBoolean {
    value: String | boolean,
}
export function isBoolean({ value }: IsBoolean): { [index: string]: any } {
    if (value == null || (typeof value != "string" && typeof value != "boolean")) throw new ErrorWithCodeAndMessage({ success: false, message: "Invalid boolean", error_code: '36c526fc-45c5-5f64-aeff-62cd23b9396d' });
    else if (typeof value == "string" && !(/^(?:TRUE|FALSE)$/i.test(value))) throw new ErrorWithCodeAndMessage({ success: false, message: "Invalid boolean", error_code: '9cd04962-a5f6-5850-accc-dd6a552a863f' });
    return { success: true }
}

interface Validate {
    value: any,
    rules: ValidationType
}
export function validate({ value, rules }: Validate): { success: boolean, message?: string, error_code?: string } {
    if (rules.type == 'string') {
        // Validate if required and value is null or empty string
        if (!rules.required && (value == null || value == '')) return { success: true };
        if (rules.required && (value == null || value == '')) return { success: false, message: `${rules.name} is required`, error_code: '4e17c1e7-aec6-5d7b-8d4d-3ac6e15c8520' };

        // Validate if value is a string or can be converted to a string
        if (value == null || (typeof value != "string" && typeof value != "number" && typeof value != "boolean")) return { success: false, message: `${rules.name} must be a string`, error_code: 'b7b5b5e1-5b1f-5b9f-8b5b-5e1b5b1f5b9f' };
        else if (typeof value != "string") value = value.toString();

        if (rules.min) return { success: false, message: `${rules.name} must be at least ${rules.min} characters`, error_code: '56d95835-e72c-51ac-ac19-fba0b5c481a3' };
        if (rules.max) return { success: false, message: `${rules.name} must be at most ${rules.max} characters`, error_code: '87e4cedd-a223-56c0-a8a1-bca16807a6d9' };
        if (rules.allowedChars && !new RegExp(`^[${rules.allowedChars}]+$`).test(value)) return { success: false, message: `${rules.name} contains invalid characters`, error_code: '4c38141b-5436-59c5-a537-d9201ea50570' };
        if (rules.pattern && !(new RegExp(rules.pattern).test(value))) return { success: false, message: `${rules.name} is invalid`, error_code: '8a0cd2ba-2354-5a23-b4da-5ed0c74ab2fd' };

        return { success: true };
    }
    else if (rules.type == 'number') {

        // Validate if required and value is null or empty string
        if (!rules.required && (value == null || (typeof value === "string" && value == ''))) return { success: true };
        if (rules.required && (value == null || (typeof value === "string" && value == ''))) return { success: false, message: `${rules.name} is required`, error_code: '72773c6d-52a5-5e7a-88f9-3ce0a005f0f6' };

        // Validate if value is a number or a string that can be converted to a number
        if (value == null || (typeof value != "number" && typeof value != "string")) return { success: false, message: `${rules.name} is invalid`, error_code: '1fb16877-b708-5217-a5a0-044c3564b614' };
        else if (typeof value == "string" && !/^-?\d*(\.\d+)?$/.test(value)) return { success: false, message: `${rules.name} is invalid`, error_code: 'eb718877-e6bb-5754-9ef0-c281f3d78273' };
        value = Number(value);

        if (rules.min && value < rules.min) return { success: false, message: `${rules.name} must be at least ${rules.min}`, error_code: 'f34944e2-3154-5bd4-8897-3c76ac65086e' };
        if (rules.max && value > rules.max) return { success: false, message: `${rules.name} must be at most ${rules.max}`, error_code: '124a10e9-3352-5cac-85e6-c4bd1349284f' };
        if (rules.decimals) {
            let decimals = value.toString().split('.')[1];
            if (decimals && decimals.length > rules.decimals) return { success: false, message: `${rules.name} must have at most ${rules.decimals} decimals`, error_code: '107bfb13-3b2a-5737-be12-a098b1c4f5e2' };
        }

        return { success: true };
    }
    else if (rules.type == 'date-time') { // Formmat must be YYYY-MM-DDTHH:mm:ss.sssZ for example 22023-03-28T14:56:23.660Z
        // Validate if required and value is null or empty string
        if (!rules.required && (value == null || (typeof value === "string" && value == ''))) return { success: true };
        if (rules.required && (value == null || (typeof value === "string" && value == ''))) return { success: false, message: `${rules.name} is required`, error_code: 'b74c1bc1-4a57-582a-b42f-e4dd382540c2' };

        // Check if value is moment object
        if (value instanceof moment) {
            if (!(value as moment.Moment).isValid()) {
                return { success: false, message: `${rules.name} is invalid`, error_code: '810ff853-bac8-5ba7-a56f-d0cc1f8bff77' };
            }
            value = (value as moment.Moment).toDate();
        }

        // Validate if value is a date or a string that can be converted to timestamp (number)
        if (value == null || (typeof value != "string" && !(value instanceof Date))) return { success: false, message: `${rules.name} is invalid`, error_code: 'e3bc3352-9f36-53c5-960f-db53b436246a' };
        else if (typeof value == "string" && !/^\d{4}-\d{2}-\d{2}T\d{2}:\d{2}:\d{2}(\.\d+)?Z$/.test(value)) return { success: false, message: `${rules.name} is invalid`, error_code: 'e3bc3352-9f36-53c5-960f-db53b436246a' };
        else if (typeof value == "string") value = new Date(value);

        if (rules.min && value < rules.min) return { success: false, message: `${rules.name} must be at least ${rules.min}`, error_code: 'f34944e2-3154-5bd4-8897-3c76ac65086e' };
        if (rules.max && value > rules.max) return { success: false, message: `${rules.name} must be at most ${rules.max}`, error_code: '124a10e9-3352-5cac-85e6-c4bd1349284f' };

        return { success: true };
    }
    else if (rules.type == 'date') {

        // Validate if required and value is null or empty string
        if (!rules.required && (value == null || (typeof value === "string" && value == ''))) return { success: true };
        if (rules.required && (value == null || (typeof value === "string" && value == ''))) return { success: false, message: `${rules.name} is required`, error_code: 'b74c1bc1-4a57-582a-b42f-e4dd382540c2' };

        // Check if value is moment object
        if (value instanceof moment) {
            if (!(value as moment.Moment).isValid()) {
                return { success: false, message: `${rules.name} is invalid`, error_code: '810ff853-bac8-5ba7-a56f-d0cc1f8bff77' };
            }
            value = (value as moment.Moment).toDate();
        }

        // Validate if value is a date or a string that can be converted to timestamp (number)
        if (value == null || (typeof value != "string" && !(value instanceof Date))) return { success: false, message: `${rules.name} is invalid`, error_code: 'e3bc3352-9f36-53c5-960f-db53b436246a' };
        else if (typeof value == "string" && !/^\d{4}-\d{2}-\d{2}$/.test(value) && !/^\d{4}-\d{2}-\d{2}T\d{2}:\d{2}:\d{2}(\.\d+)?Z$/.test(value)) return { success: false, message: `${rules.name} is invalid`, error_code: 'e3bc3352-9f36-53c5-960f-db53b436246a' };

        return { success: true };
    }
    else if (rules.type == 'time') {
        // Validate if required and value is null or empty string
        if (!rules.required && (value == null || (typeof value === "string" && value == ''))) return { success: true, };
        if (rules.required && (value == null || (typeof value === "string" && value == ''))) return { success: false, message: `${rules.name} is required`, error_code: '29f2b4a6-4e17-5802-8c03-25130806eac7' };

        // Check if value is moment object
        if (value instanceof moment) {
            if (!(value as moment.Moment).isValid()) {
                return { success: false, message: `${rules.name} is invalid`, error_code: '13d5557e-69f4-5ff3-992e-c80218935a15' };
            }
            value = (value as moment.Moment).toDate();
        }

        // Validate if value is a date or a string that can be converted to timestamp (number)
        if (value == null || (typeof value != "string" && !(value instanceof Date))) return { success: false, message: `${rules.name} is invalid`, error_code: 'e51ad5073-899e-5ee9-abb6-d92a96e3e31f' };
        else if (typeof value == "string" && !/^\d{2}:\d{2}:\d{2}$/.test(value)) return { success: false, message: `${rules.name} is invalid`, error_code: '07219201-9b2f-5240-9b17-793914c8b76e' };
        //else if (typeof value == "string") value = new Date(value).getTime();
        //else value = value.getTime();

        return { success: true };
    }
    else if (rules.type == 'boolean') {
        // Validate if required and value is null or empty string
        if (!rules.required && (value == null || (typeof value === "string" && value == ''))) return { success: true };
        if (rules.required && (value == null || (typeof value === "string" && value == ''))) return { success: false, message: `${rules.name} is required`, error_code: 'b4e06719-384e-5130-87f0-1bf12307259a' };

        // Validate if value is a boolean or a string that can be converted to boolean
        if (value == null || (typeof value != "boolean" && typeof value != "string")) return { success: false, message: `${rules.name} is invalid`, error_code: '418539e4-0474-5125-b4aa-62d92dfb7230' };
        else if (typeof value == "string" && !/^(true|false)$/.test(value)) return { success: false, message: `${rules.name} is invalid`, error_code: '250d6a46-6860-55f1-b04c-bfb0a37db9cb' };
        //else if (typeof value == "string") value = value == 'true';

        return { success: true };
    }
    else if (rules.type == 'id') {
        // Validate if required and value is null or empty string
        if (!rules.required && (value == null || (typeof value === "string" && value == ''))) return { success: true };
        if (rules.required && (value == null || (typeof value === "string" && value == ''))) return { success: false, message: `${rules.name} is required`, error_code: '784db3b0-eca0-5c61-8db9-db6f3a02353b' };

        // Validate if value is a string
        if (value == null || typeof value != "string") return { success: false, message: `${rules.name} is invalid`, error_code: '7366c0c5-a861-5b0b-8aeb-0b7e2431016d' };

        // Validate if value is a valid id (UUID)
        if (!/^[0-9a-f]{8}-[0-9a-f]{4}-[0-9a-f]{4}-[0-9a-f]{4}-[0-9a-f]{12}$/.test(value)) return { success: false, message: `${rules.name} is invalid`, error_code: 'ee6797a3-9ade-5171-b9ca-325f66dd9db4' };

        return { success: true };
    }
    else {
        throw new Error(`Type ${rules.type} is not supported`);
    }
}

interface ValidateAll {
    // Data as list of { name, value, type, rules }
    data: any,
}
export function validateAll({ data }: ValidateAll): { success: boolean, message?: string, error_code?: string } {
    for (const key in data) {
        const value = data[key];
        if (value == null) continue; // Skip if value is null
        if (value.rules == null && value.type == null) continue; // Skip if rules and type are null
        const validation = validate({ value: value.value, rules: value.rules ? value.rules : { name: value.name, type: value.type } });
        if (!validation.success) return validation;
    }
    return { success: true };
}

interface Convert {
    value: any,
    type: 'string' | 'number' | 'date-time' | 'date' | 'time' | 'boolean',
    rules?: any,
}
export function convert({ value, type, rules = {} }: Convert): any {

    // Return null if value is null and not required
    if (!rules.required && value == null) return null;

    // Validate value
    const validation = validate({ value, rules });
    if (!validation.success) throw new Error(validation.message);

    if (type == 'string') {

        // If not required and value is null or empty string, return null
        if (!rules.required && (typeof value === "string" && value == '')) return null;

        // Empty string if value is null
        if (value == null) value = '';

        // Convert if value is a number or a boolean
        if (typeof value == "number" || typeof value == "boolean") value = value.toString();

        // Trim value
        value = value.trim();

        // Convert to uppercase
        if (rules.uppercase) value = value.toUpperCase();

        // Convert to lowercase
        if (rules.lowercase) value = value.toLowerCase();

        return value
    }
    else if (type == 'number') {

        // Convert if value is a string
        if (typeof value == "string") {
            if (rules.step == 1) value = parseInt(value);
            else value = parseFloat(value);
        }

        return value
    }
    else if (type == 'date-time') { // Return as date object

        // Convert if value is a string
        if (typeof value == "string") value = new Date(value);
        else value = new Date(value);

        return value
    }
    else if (type == 'date') { // Return as date object

        // Convert if value is a string
        if (typeof value == "string") value = new Date(value);
        else value = new Date(value);

        return value
    }
    else if (type == 'time') { // Return as date object

        // Convert if value is a string
        if (typeof value == "string") value = new Date(value);
        else value = new Date(value);

        return value
    }
    else if (type == 'boolean') {

        // Convert if value is a string
        if (typeof value == "string") value = value == 'true';

        return value
    }
    else {
        throw new Error(`Type ${type} is not supported`);
    }
}

//=====================================================================
//== MathJS
//=====================================================================

const math = create(all)
math.import({
    'import': function () { throw new Error('Function import is disabled') },
    'createUnit': function () { throw new Error('Function createUnit is disabled') },
    //'evaluate': function () { throw new Error('Function evaluate is disabled') },
    //'parse': function () { throw new Error('Function parse is disabled') },
    'simplify': function () { throw new Error('Function simplify is disabled') },
    'derivative': function () { throw new Error('Function derivative is disabled') }
}, { override: true })
const limitedMathCalculator = math.evaluate
export { limitedMathCalculator }

//=====================================================================
//== Default-Converts
//=====================================================================

interface ConvertToBoolean {
    value: String | boolean,
}
export function convertToBoolean({ value }: ConvertToBoolean): boolean {
    if (typeof value == "string") {
        if (/^TRUE$/i.test(value)) return true;
        else if (/^FALSE$/i.test(value)) return false;
        throw new ErrorWithCodeAndMessage({ success: false, message: "Invalid boolean", error_code: '8c55912d-9ecb-5933-a37f-6b1041fe070a' });
    }
    return value as boolean;
}

//=====================================================================
//== Classes
//=====================================================================

export class ErrorWithCodeAndMessage extends Error {

    public result: { [index: string]: any };

    constructor(result: { [index: string]: any }) {
        super(result.message);
        this.result = result;
    }
}<|MERGE_RESOLUTION|>--- conflicted
+++ resolved
@@ -349,11 +349,7 @@
     client?: PoolClient | null,
     debug?: boolean,
 }
-<<<<<<< HEAD
-export async function pgSimpleGet({ scheme, table, id = null, keys = null, filter = [], request = null, orderBy = null, join = null, limit = null, offset = null, forceAsList = false, keyMapping = null, allowedKeys = null, hideDeleted = true, callback = null, client = null, debug = false }: pgSimpleGetInterface): Promise<{ [index: string]: any }> {
-=======
-export async function pgSimpleGet({ scheme, table, id = null, keys = null, filter = [], request = null, orderBy = null, groupBy = null, join = null, limit = null, offset = null, forceAsList = false, keyMapping = null, allowedKeys = null, hideDeleted = true, callback = null, client = null }: pgSimpleGetInterface): Promise<{ [index: string]: any }> {
->>>>>>> d33f15af
+export async function pgSimpleGet({ scheme, table, id = null, keys = null, filter = [], request = null, orderBy = null, groupBy = null, join = null, limit = null, offset = null, forceAsList = false, keyMapping = null, allowedKeys = null, hideDeleted = true, callback = null, client = null, debug = false }: pgSimpleGetInterface): Promise<{ [index: string]: any }> {
 
     // Get function start time
     const start: [number, number] = process.hrtime();
@@ -593,12 +589,8 @@
             ${join != undefined && join?.length > 0 ? join.map((element, _index) => element.toQuery()).join('\n') : ''}
             WHERE TRUE
                 ${id != null ? `AND ${scheme}.${table}.id = :id` : ''}
-<<<<<<< HEAD
                 ${filter != null ? (filter as Filter[]).map((e) => `AND ${(e.where as string).replace(/\$scheme/g, scheme).replace(/\$table/g, table)} = :FILTER_${e.where}`).join('\n') : ''}
-=======
-                ${filter != null ? (filter as Filter[]).map((e) => `AND ${(e.where as string).replace(/\$scheme/g, scheme).replace(/\$table/g, table)}`).join('\n') : ''}
             ${groupByString != null ? `GROUP BY ${groupByString}` : ''}
->>>>>>> d33f15af
             ORDER BY 
                 ${orderByString ?? `${scheme}.${table}.updated_at DESC`}
             LIMIT 
